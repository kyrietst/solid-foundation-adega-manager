/**
 * Componente principal de gerenciamento de inventário
 * Inclui listagem de produtos e funcionalidade para adicionar novos produtos
 */

import React, { useState } from 'react';
import { useMutation, useQueryClient } from '@tanstack/react-query';
import { supabase } from '@/core/api/supabase/client';
import { useToast } from '@/shared/hooks/common/use-toast';
import { useGlassmorphismEffect } from '@/shared/hooks/ui/useGlassmorphismEffect';
import { PageHeader } from '@/shared/ui/composite/PageHeader';
import { ProductsGridContainer } from './ProductsGridContainer';
import { ProductsTitle, ProductsHeader } from './ProductsHeader';
import { useProductsGridLogic } from '@/shared/hooks/products/useProductsGridLogic';
// Imports dos modais refatorados - Força HMR refresh para carregar logs de diagnóstico
import { NewProductModal } from './NewProductModal';
import { ProductDetailsModal } from './ProductDetailsModal';
import { SimpleEditProductModal } from './SimpleEditProductModal'; // Modal simplificado v2.0
import { StockAdjustmentModal } from './StockAdjustmentModal';
import { StockHistoryModal } from './StockHistoryModal';
import type { ProductFormData } from '@/core/types/inventory.types';

// Interface simplificada para edição de produtos (v2.0)
interface SimpleEditProductFormData {
  name: string;
  category: string;
  price: number;
  barcode?: string;
  supplier?: string;
  has_package_tracking?: boolean;
  package_barcode?: string;
  package_units?: number;
  package_price?: number;
  cost_price?: number;
  volume_ml?: number;
<<<<<<< HEAD
  stock_quantity: number;
  // minimum_stock removido - coluna não existe na tabela products
=======
>>>>>>> c934305f
}
import type { Product } from '@/core/types/inventory.types';

interface InventoryManagementProps {
  showAddButton?: boolean;
  showSearch?: boolean;
  showFilters?: boolean;
  onProductSelect?: (product: Product) => void;
  className?: string;
}

const InventoryManagement: React.FC<InventoryManagementProps> = ({
  showAddButton = false,
  showSearch = true,
  showFilters = true,
  onProductSelect,
  className,
}) => {
  const [isAddProductOpen, setIsAddProductOpen] = useState(false);
  const [isEditProductOpen, setIsEditProductOpen] = useState(false);
  const [selectedProduct, setSelectedProduct] = useState<Product | null>(null);
  const [isDetailsModalOpen, setIsDetailsModalOpen] = useState(false);
  const [isStockAdjustmentOpen, setIsStockAdjustmentOpen] = useState(false);
  const [isHistoryModalOpen, setIsHistoryModalOpen] = useState(false);
  const queryClient = useQueryClient();
  const { toast } = useToast();
  const { handleMouseMove } = useGlassmorphismEffect();


  const handleAddProduct = () => {
    setIsAddProductOpen(true);
  };


  // Handlers para os modais de inventário
  const handleViewDetails = (product: Product) => {
    setSelectedProduct(product);
    setIsDetailsModalOpen(true);
  };

  const handleEditProduct = async (product: Product) => {
    // Buscar dados atualizados do produto específico do banco
    try {
      const { data: updatedProduct, error } = await supabase
        .from('products')
        .select('*')
        .eq('id', product.id)
        .single();

      if (error) {
        console.error('Erro ao buscar produto atualizado:', error);
        // Fallback para produto original se houver erro
        setSelectedProduct(product);
      } else {
        // Usar dados atualizados do banco
        setSelectedProduct(updatedProduct);
      }
    } catch (error) {
      console.error('Erro na busca do produto:', error);
      setSelectedProduct(product);
    }

    setIsEditProductOpen(true);
  };

  const handleAdjustStock = (product: Product) => {
    setSelectedProduct(product);
    setIsStockAdjustmentOpen(true);
  };

  const handleViewHistory = (product: Product) => {
    setSelectedProduct(product);
    setIsHistoryModalOpen(true);
  };

  // REMOVIDO: Mutação antiga substituída pelo novo StockAdjustmentModal
  /* CÓDIGO REMOVIDO - Substituído pelo novo StockAdjustmentModal
  const stockAdjustmentMutation = useMutation({
    mutationFn: async (adjustment: StockAdjustmentWithVariant) => {
      // Verificar se é ajuste de variante (novo sistema) ou produto legado
      if (adjustment.variantId && adjustment.variantType) {
        // NOVO SISTEMA: Usar função de variantes
        const { data: result, error: variantError } = await supabase
          .rpc('adjust_variant_stock', {
            p_variant_id: adjustment.variantId,
            p_adjustment_type: adjustment.type,
            p_quantity: adjustment.quantity,
            p_reason: adjustment.reason || `Ajuste de ${adjustment.variantType} via interface`,
            p_new_stock: adjustment.newStock // Para tipo 'ajuste'
          });

        if (variantError) {
          console.error('Erro ao ajustar variante:', variantError);
          throw new Error(`Erro no ajuste de variante: ${variantError.message}`);
        }

        return { variantResult: result, isVariant: true };
      } else {
        // SISTEMA LEGADO: Manter funcionalidade existente
        const currentStock = selectedProduct?.stock_quantity || 0;
        let newStockQuantity: number;
        
        if (adjustment.type === 'ajuste') {
          newStockQuantity = adjustment.newStock || 0;
        } else {
          newStockQuantity = adjustment.type === 'entrada' 
            ? currentStock + adjustment.quantity
            : Math.max(0, currentStock - adjustment.quantity);
        }

        // Usar nova RPC create_inventory_movement do Single Source of Truth
        const movementType = adjustment.type === 'entrada' ? 'inventory_adjustment' :
                            adjustment.type === 'saida' ? 'inventory_adjustment' :
                            'inventory_adjustment'; // Todos são ajustes de inventário

        const quantityChange = adjustment.type === 'ajuste'
          ? (newStockQuantity - currentStock)
          : (adjustment.type === 'entrada' ? adjustment.quantity : -adjustment.quantity);

        const { data: movementData, error: movementError } = await supabase
          .rpc('create_inventory_movement', {
            p_product_id: adjustment.productId,
            p_quantity_change: quantityChange,
            p_type: movementType,
            p_reason: adjustment.reason || 'Ajuste de estoque via interface',
            p_metadata: {
              operation: 'stock_adjustment',
              adjustment_type: adjustment.type,
              interface_source: 'inventory_management',
              previous_stock: currentStock,
              new_stock: newStockQuantity,
              user_action: 'manual_adjustment'
            }
          });

        if (movementError) {
          console.error('Erro ao registrar movimentação:', movementError);
          throw movementError;
        }

        // Nossa RPC retorna o novo estoque, não precisamos buscar o produto novamente
        return {
          productData: {
            id: adjustment.productId,
            stock_quantity: movementData.new_stock,
            movement_id: movementData.movement_id
          },
          isVariant: false
        };
      }
    },
    onSuccess: (data, variables) => {
      // Invalidar múltiplos caches para garantir atualização (incluindo movimentações)
      queryClient.invalidateQueries({ queryKey: ['products'] });
      queryClient.invalidateQueries({ queryKey: ['inventory_movements'] });
      queryClient.invalidateQueries({ queryKey: ['movements'] });

      // Se foi ajuste de variante, invalidar todos os caches relacionados ao produto
      if (data.isVariant && variables.productId) {
        queryClient.invalidateQueries({ queryKey: ['product-variants', variables.productId] });
        queryClient.invalidateQueries({ queryKey: ['product-variants'] }); // Invalidar geral também

        // Force refetch do produto específico
        queryClient.refetchQueries({
          queryKey: ['product-variants', variables.productId],
          exact: false
        });
      }

      // Invalidar cache geral de produtos com variantes se existir
      queryClient.invalidateQueries({ queryKey: ['products-with-variants'] });
      
      setIsStockAdjustmentOpen(false);
      
      const typeText = variables.type === 'entrada' ? 'Entrada' : 
                      variables.type === 'saida' ? 'Saída' : 'Correção';
      toast({
        title: 'Estoque atualizado',
        description: `${typeText} de estoque realizada com sucesso!`,
        variant: 'default',
      });
    },
    onError: (error: Error) => {
      console.error('Erro ao ajustar estoque:', error);
      toast({
        title: 'Erro ao ajustar estoque',
        description: 'Erro ao ajustar estoque. Tente novamente.',
        variant: 'destructive',
      });
    },
  });

  const handleConfirmStockAdjustment = (adjustment: StockAdjustmentWithVariant) => {
    stockAdjustmentMutation.mutate(adjustment);
  };
  */

  // Mutation simplificada para editar produto (v2.0)
  const editProductMutation = useMutation({
    mutationFn: async (productData: SimpleEditProductFormData) => {
      if (!selectedProduct) throw new Error('Nenhum produto selecionado');

      // Validar códigos de barras se fornecidos
      if (productData.barcode && productData.barcode.trim()) {
        const barcodePattern = /^[0-9]{8,14}$/;
        if (!barcodePattern.test(productData.barcode.trim())) {
          throw new Error('Código de barras deve conter apenas números e ter entre 8 e 14 dígitos');
        }
      }
      if (productData.package_barcode && productData.package_barcode.trim()) {
        const barcodePattern = /^[0-9]{8,14}$/;
        if (!barcodePattern.test(productData.package_barcode.trim())) {
          throw new Error('Código de barras do pacote deve conter apenas números e ter entre 8 e 14 dígitos');
        }
      }

      // Preparar dados simplificados para atualização
      const updateData = {
        name: productData.name,
        price: productData.price,
<<<<<<< HEAD
        // stock_quantity: REMOVIDO - só pode ser alterado via create_inventory_movement()
        category: productData.category,
        volume_ml: productData.volume_ml && productData.volume_ml > 0 ? productData.volume_ml : null,
        supplier: finalSupplier || null,
        // minimum_stock removido - coluna não existe na tabela products
        cost_price: productData.cost_price && productData.cost_price > 0 ? productData.cost_price : null,
        // Sistema de códigos de barras - mapeamento correto
        barcode: productData.barcode || null, // Código principal (corrigido)
=======
        category: productData.category,
        volume_ml: productData.volume_ml || null,
        supplier: productData.supplier || null,
        cost_price: productData.cost_price !== undefined ? productData.cost_price : null,
        // Sistema de códigos simplificado
        barcode: productData.barcode || null,
>>>>>>> c934305f
        package_barcode: productData.package_barcode || null,
        package_units: productData.package_units || null,
        units_per_package: productData.package_units || 1,
        has_package_tracking: productData.has_package_tracking || false,
<<<<<<< HEAD
        has_unit_tracking: productData.has_unit_tracking !== undefined ? productData.has_unit_tracking : true,
        // Preços
        package_price: productData.package_price && productData.package_price > 0 ? productData.package_price : null,
        // Calcular margens se houver preço de custo
        margin_percent: (productData.cost_price && productData.cost_price > 0 && productData.price) ?
          ((productData.price - productData.cost_price) / productData.cost_price * 100) : null,
        // Calcular margem de pacote (se houver preço de pacote)
        package_margin: (productData.package_price && productData.package_price > 0 && productData.cost_price && productData.cost_price > 0 && productData.package_units) ?
=======
        has_unit_tracking: true, // Sempre ativado no sistema simplificado
        package_price: productData.package_price !== undefined ? productData.package_price : null,
        // Auto-calcular margens
        margin_percent: (productData.cost_price !== undefined && productData.cost_price !== null && productData.price && productData.cost_price > 0) ?
          ((productData.price - productData.cost_price) / productData.cost_price * 100) : null,
        package_margin: (productData.package_price !== undefined && productData.cost_price !== undefined && productData.cost_price !== null && productData.package_units && productData.cost_price > 0) ?
>>>>>>> c934305f
          (((productData.package_price - (productData.cost_price * productData.package_units)) / (productData.cost_price * productData.package_units)) * 100) : null,
        turnover_rate: 'medium',
        updated_at: new Date().toISOString()
      };

      const { data, error } = await supabase
        .from('products')
        .update(updateData)
        .eq('id', selectedProduct.id)
        .select()
        .single();

      if (error) throw error;
      return data;
    },
    onSuccess: (data) => {
      // Invalidar cache para recarregar dados
      queryClient.invalidateQueries({ queryKey: ['products'] });

      // Atualizar o selectedProduct com os dados atualizados
      setSelectedProduct(data);

      setIsEditProductOpen(false);
      toast({
        title: 'Produto atualizado',
        description: `"${data.name}" atualizado com sucesso!`,
        variant: 'default',
      });
    },
    onError: (error: Error) => {
      console.error('Erro ao editar produto:', error);
      toast({
        title: 'Erro ao editar produto',
        description: error.message || 'Tente novamente.',
        variant: 'destructive',
      });
    },
  });

  const handleSubmitEditProduct = (data: SimpleEditProductFormData) => {
    editProductMutation.mutate(data);
  };

  const handleCancelEdit = () => {
    setIsEditProductOpen(false);
    setSelectedProduct(null);
  };

  // Hook para obter dados dos produtos usando o hook existente
  const productsGridData = useProductsGridLogic({
    showSearch: false,
    showFilters: false
  });

  return (
    <div className={`w-full h-full flex flex-col ${className || ''}`}>
      {/* Header padronizado com contador de produtos */}
      <PageHeader
        title="GESTÃO DE ESTOQUE"
        count={productsGridData.totalProducts}
        countLabel="produtos"
      />

      {/* Container com background glass morphism - ocupa altura restante */}
      <div 
        className="flex-1 min-h-0 bg-black/80 backdrop-blur-sm border border-white/10 rounded-xl shadow-lg hero-spotlight p-4 flex flex-col hover:shadow-2xl hover:shadow-purple-500/10 hover:border-purple-400/30 transition-all duration-300"
        onMouseMove={handleMouseMove}
      >
        {/* Grid de produtos com controles dentro do box */}
        <ProductsGridContainer
          showSearch={showSearch}
          showFilters={showFilters}
          showAddButton={showAddButton}
          showHeader={false}
          mode="inventory"
          onAddToCart={onProductSelect}
          onAddProduct={showAddButton ? handleAddProduct : undefined}
          onViewDetails={handleViewDetails}
          onEdit={handleEditProduct}
          onAdjustStock={handleAdjustStock}
        />
      </div>

      {/* Modal para adicionar produto */}
      <NewProductModal
        isOpen={isAddProductOpen}
        onClose={() => setIsAddProductOpen(false)}
        onSuccess={() => {
          // Invalidar queries para atualizar a lista de produtos
          queryClient.invalidateQueries({ queryKey: ['products'] });
        }}
      />

      {/* Modal de detalhes do produto */}
      <ProductDetailsModal
        product={selectedProduct}
        isOpen={isDetailsModalOpen}
        onClose={() => {
          setIsDetailsModalOpen(false);
          setSelectedProduct(null);
        }}
        onAdjustStock={handleAdjustStock}
        onViewHistory={handleViewHistory}
      />

      {/* Modal de ajuste de estoque - NOVO: Single Source of Truth */}
      <StockAdjustmentModal
        productId={selectedProduct?.id || ''}
        isOpen={isStockAdjustmentOpen}
        onClose={() => {
          setIsStockAdjustmentOpen(false);
          setSelectedProduct(null);
        }}
        onSuccess={(data) => {
          console.log('Ajuste realizado:', data);

          // Forçar atualização do cache manualmente
          queryClient.invalidateQueries({ queryKey: ['products'] });
          queryClient.invalidateQueries({ queryKey: ['product-variants'] });

          // Refetch imediato se soubermos o produto
          if (selectedProduct?.id) {
            queryClient.refetchQueries({
              queryKey: ['product-variants', selectedProduct.id],
              exact: false
            });
          }

          setIsStockAdjustmentOpen(false);
          setSelectedProduct(null);
        }}
      />

      {/* Modal simplificado para editar produto (v2.0) */}
      <SimpleEditProductModal
        isOpen={isEditProductOpen}
        onClose={handleCancelEdit}
        product={selectedProduct}
        onSubmit={handleSubmitEditProduct}
        isLoading={editProductMutation.isPending}
        onSuccess={() => {
          queryClient.invalidateQueries({ queryKey: ['products'] });
        }}
      />

      {/* Modal de histórico de movimentações */}
      <StockHistoryModal
        product={selectedProduct}
        isOpen={isHistoryModalOpen}
        onClose={() => {
          setIsHistoryModalOpen(false);
          setSelectedProduct(null);
        }}
      />
    </div>
  );
};

export default InventoryManagement;<|MERGE_RESOLUTION|>--- conflicted
+++ resolved
@@ -33,11 +33,7 @@
   package_price?: number;
   cost_price?: number;
   volume_ml?: number;
-<<<<<<< HEAD
-  stock_quantity: number;
   // minimum_stock removido - coluna não existe na tabela products
-=======
->>>>>>> c934305f
 }
 import type { Product } from '@/core/types/inventory.types';
 
@@ -258,44 +254,24 @@
       const updateData = {
         name: productData.name,
         price: productData.price,
-<<<<<<< HEAD
         // stock_quantity: REMOVIDO - só pode ser alterado via create_inventory_movement()
-        category: productData.category,
-        volume_ml: productData.volume_ml && productData.volume_ml > 0 ? productData.volume_ml : null,
-        supplier: finalSupplier || null,
-        // minimum_stock removido - coluna não existe na tabela products
-        cost_price: productData.cost_price && productData.cost_price > 0 ? productData.cost_price : null,
-        // Sistema de códigos de barras - mapeamento correto
-        barcode: productData.barcode || null, // Código principal (corrigido)
-=======
         category: productData.category,
         volume_ml: productData.volume_ml || null,
         supplier: productData.supplier || null,
+        // minimum_stock removido - coluna não existe na tabela products
         cost_price: productData.cost_price !== undefined ? productData.cost_price : null,
         // Sistema de códigos simplificado
         barcode: productData.barcode || null,
->>>>>>> c934305f
         package_barcode: productData.package_barcode || null,
         package_units: productData.package_units || null,
         units_per_package: productData.package_units || 1,
         has_package_tracking: productData.has_package_tracking || false,
-<<<<<<< HEAD
-        has_unit_tracking: productData.has_unit_tracking !== undefined ? productData.has_unit_tracking : true,
-        // Preços
-        package_price: productData.package_price && productData.package_price > 0 ? productData.package_price : null,
-        // Calcular margens se houver preço de custo
-        margin_percent: (productData.cost_price && productData.cost_price > 0 && productData.price) ?
-          ((productData.price - productData.cost_price) / productData.cost_price * 100) : null,
-        // Calcular margem de pacote (se houver preço de pacote)
-        package_margin: (productData.package_price && productData.package_price > 0 && productData.cost_price && productData.cost_price > 0 && productData.package_units) ?
-=======
         has_unit_tracking: true, // Sempre ativado no sistema simplificado
         package_price: productData.package_price !== undefined ? productData.package_price : null,
-        // Auto-calcular margens
+        // Auto-calcular margens (evita divisão por zero)
         margin_percent: (productData.cost_price !== undefined && productData.cost_price !== null && productData.price && productData.cost_price > 0) ?
           ((productData.price - productData.cost_price) / productData.cost_price * 100) : null,
         package_margin: (productData.package_price !== undefined && productData.cost_price !== undefined && productData.cost_price !== null && productData.package_units && productData.cost_price > 0) ?
->>>>>>> c934305f
           (((productData.package_price - (productData.cost_price * productData.package_units)) / (productData.cost_price * productData.package_units)) * 100) : null,
         turnover_rate: 'medium',
         updated_at: new Date().toISOString()
